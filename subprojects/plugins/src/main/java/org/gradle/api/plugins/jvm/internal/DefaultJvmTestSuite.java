--- conflicted
+++ resolved
@@ -48,15 +48,9 @@
 public abstract class DefaultJvmTestSuite implements JvmTestSuite {
     public enum Frameworks {
         JUNIT4("junit:junit", "4.13"),
-<<<<<<< HEAD
         JUNIT_JUPITER("org.junit.jupiter:junit-jupiter", "5.8.2"),
         SPOCK("org.spockframework:spock-core", "2.2-M1-groovy-4.0"),
-        KOTLIN_TEST("org.jetbrains.kotlin:kotlin-test-junit", "1.6.10"),
-=======
-        JUNIT_JUPITER("org.junit.jupiter:junit-jupiter", "5.7.2"),
-        SPOCK("org.spockframework:spock-core", "2.1-groovy-3.0"),
         KOTLIN_TEST("org.jetbrains.kotlin:kotlin-test-junit", "1.6.21"),
->>>>>>> 337783d8
         TESTNG("org.testng:testng", "7.4.0"),
         NONE(null, null);
 
