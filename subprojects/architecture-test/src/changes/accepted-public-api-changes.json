{
    "acceptedApiChanges": [
        {
            "type": "org.gradle.api.tasks.AbstractExecTask",
            "member": "Method org.gradle.api.tasks.AbstractExecTask.getExecResult()",
            "acceptation": "Removed for Gradle 8.0",
            "changes": [
                "Method has been removed"
            ]
        },
        {
            "type": "org.gradle.api.AntBuilder",
            "member": "Class org.gradle.api.AntBuilder",
            "acceptation": "org.gradle.api.AntBuilder now extends groovy.ant.AntBuilder",
            "changes": [
                "Abstract method has been added in implemented interface"
            ]
        },
        {
            "type": "org.gradle.api.file.SourceDirectorySet",
            "member": "Method org.gradle.api.file.SourceDirectorySet.getOutputDir()",
            "acceptation": "Deprecated method removed",
            "changes": [
                "Method has been removed"
            ]
        },
        {
            "type": "org.gradle.api.file.SourceDirectorySet",
            "member": "Method org.gradle.api.file.SourceDirectorySet.setOutputDir(org.gradle.api.provider.Provider)",
            "acceptation": "Deprecated method removed",
            "changes": [
                "Method has been removed"
            ]
        },
        {
            "type": "org.gradle.api.file.SourceDirectorySet",
            "member": "Method org.gradle.api.file.SourceDirectorySet.setOutputDir(java.io.File)",
            "acceptation": "Deprecated method removed",
            "changes": [
                "Method has been removed"
            ]
        },
        {
            "type": "org.gradle.api.tasks.testing.AbstractTestTask",
            "member": "Method org.gradle.api.tasks.testing.AbstractTestTask.getBinResultsDir()",
            "acceptation": "Deprecated method removed",
            "changes": [
                "Method has been removed"
            ]
        },
        {
            "type": "org.gradle.api.tasks.testing.AbstractTestTask",
            "member": "Method org.gradle.api.tasks.testing.AbstractTestTask.setBinResultsDir(java.io.File)",
            "acceptation": "Deprecated method removed",
            "changes": [
                "Method has been removed"
            ]
        },
        {
            "type": "org.gradle.api.reporting.ConfigurableReport",
            "member": "Method org.gradle.api.reporting.ConfigurableReport.setEnabled(org.gradle.api.provider.Provider)",
            "acceptation": "Deprecated method removed",
            "changes": [
                "Method has been removed"
            ]
        },
        {
            "type": "org.gradle.api.reporting.Report",
            "member": "Method org.gradle.api.reporting.Report.getDestination()",
            "acceptation": "Deprecated method removed",
            "changes": [
                "Method has been removed"
            ]
        },
        {
            "type": "org.gradle.api.reporting.Report",
            "member": "Method org.gradle.api.reporting.Report.isEnabled()",
            "acceptation": "Deprecated method removed",
            "changes": [
                "Method has been removed"
            ]
        },
        {
            "type": "org.gradle.api.reporting.Report",
            "member": "Method org.gradle.api.reporting.Report.setEnabled(boolean)",
            "acceptation": "Deprecated method removed",
            "changes": [
                "Method has been removed"
            ]
        },
        {
            "type": "org.gradle.api.reporting.ConfigurableReport",
            "member": "Method org.gradle.api.reporting.ConfigurableReport.setDestination(org.gradle.api.provider.Provider)",
            "acceptation": "Deprecated method removed",
            "changes": [
                "Method has been removed"
            ]
        },
        {
            "type": "org.gradle.api.artifacts.DependencyArtifact",
            "member": "Method org.gradle.api.artifacts.DependencyArtifact.getClassifier()",
            "acceptation": "Method always could return null",
            "changes": [
                "From non-null returning to null returning breaking change"
            ]
        },
        {
            "type": "org.gradle.api.artifacts.DependencyArtifact",
            "member": "Method org.gradle.api.artifacts.DependencyArtifact.getExtension()",
            "acceptation": "Method always could return null",
            "changes": [
                "From non-null returning to null returning breaking change"
            ]
        },
        {
            "type": "org.gradle.api.artifacts.DependencyArtifact",
            "member": "Method org.gradle.api.artifacts.DependencyArtifact.getUrl()",
            "acceptation": "Method always could return null",
            "changes": [
                "From non-null returning to null returning breaking change"
            ]
        },
        {
            "type": "org.gradle.api.artifacts.ResolvedArtifact",
            "member": "Method org.gradle.api.artifacts.ResolvedArtifact.getExtension()",
            "acceptation": "Method always could return null",
            "changes": [
                "From non-null returning to null returning breaking change"
            ]
        },
        {
            "type": "org.gradle.api.artifacts.ArtifactIdentifier",
            "member": "Method org.gradle.api.artifacts.ArtifactIdentifier.getClassifier()",
            "acceptation": "Method always could return null",
            "changes": [
                "From non-null returning to null returning breaking change"
            ]
        },
        {
            "type": "org.gradle.api.artifacts.ArtifactIdentifier",
            "member": "Method org.gradle.api.artifacts.ArtifactIdentifier.getExtension()",
            "acceptation": "Method always could return null",
            "changes": [
                "From non-null returning to null returning breaking change"
            ]
        },
        {
            "type": "org.gradle.api.tasks.JavaExec",
            "member": "Method org.gradle.api.tasks.JavaExec.setMain(java.lang.String)",
            "acceptation": "Removed for Gradle 8.0",
            "changes": [
                "Method has been removed"
            ]
        },
        {
            "type": "org.gradle.process.JavaExecSpec",
            "member": "Method org.gradle.process.JavaExecSpec.getMain()",
            "acceptation": "Removed for Gradle 8.0",
            "changes": [
                "Method has been removed"
            ]
        },
        {
            "type": "org.gradle.process.JavaExecSpec",
            "member": "Method org.gradle.process.JavaExecSpec.setMain(java.lang.String)",
            "acceptation": "Default implementation added to spec for Gradle 8.0",
            "changes": [
                "METHOD_ABSTRACT_NOW_DEFAULT"
            ]
        },
        {
            "type": "org.gradle.api.tasks.Upload",
            "member": "Class org.gradle.api.tasks.Upload",
            "acceptation": "Class was previously deprecated and is being removed in Gradle 8.0",
            "changes": [
                "Class is now abstract"
            ]
        },
        {
            "type": "org.gradle.api.tasks.Upload",
            "member": "Method org.gradle.api.tasks.Upload.getConfiguration()",
            "acceptation": "Class to be removed, functionality deleted",
            "changes": [
                "From non-null returning to null returning breaking change"
            ]
        },
        {
            "type": "org.gradle.api.tasks.Upload",
            "member": "Method org.gradle.api.tasks.Upload.getDescriptorDestination()",
            "acceptation": "Class to be removed, functionality deleted",
            "changes": [
                "From non-null returning to null returning breaking change"
            ]
        },
        {
            "type": "org.gradle.api.tasks.Upload",
            "member": "Method org.gradle.api.tasks.Upload.getPublicationServices()",
            "acceptation": "Class to be removed, functionality deleted",
            "changes": [
                "Method has been removed"
            ]
        },
        {
            "type": "org.gradle.api.tasks.Upload",
            "member": "Method org.gradle.api.tasks.Upload.getRepositories()",
            "acceptation": "Class to be removed, functionality deleted",
            "changes": [
                "From non-null returning to null returning breaking change"
            ]
        },
        {
            "type": "org.gradle.api.tasks.Upload",
            "member": "Method org.gradle.api.tasks.Upload.repositories(groovy.lang.Closure)",
            "acceptation": "Class to be removed, functionality deleted",
            "changes": [
                "From non-null returning to null returning breaking change"
            ]
        },
        {
            "type": "org.gradle.api.tasks.Upload",
            "member": "Method org.gradle.api.tasks.Upload.repositories(org.gradle.api.Action)",
            "acceptation": "Class to be removed, functionality deleted",
            "changes": [
                "From non-null returning to null returning breaking change"
            ]
        },
        {
            "type": "org.gradle.kotlin.dsl.ConfigurationDeprecatedExtensionsKt",
            "member": "Method org.gradle.kotlin.dsl.ConfigurationDeprecatedExtensionsKt.getUploadTaskName(org.gradle.api.NamedDomainObjectProvider)",
            "acceptation": "Class to be removed, functionality deleted",
            "changes": [
                "Method has been removed"
            ]
        },
        {
            "type": "org.gradle.kotlin.dsl.ConfigurationDeprecatedExtensionsKt",
            "member": "Method org.gradle.kotlin.dsl.ConfigurationDeprecatedExtensionsKt.getUploadTaskName$annotations(org.gradle.api.NamedDomainObjectProvider)",
            "acceptation": "Class to be removed, functionality deleted",
            "changes": [
                "Method has been removed"
            ]
        },
        {
            "type": "org.gradle.testing.jacoco.tasks.JacocoMerge",
            "member": "Class org.gradle.testing.jacoco.tasks.JacocoMerge",
            "acceptation": "Removing deprecated class in Gradle 8.0",
            "changes": [
                "Class has been removed"
            ]
        },
        {
            "type": "org.gradle.testing.jacoco.tasks.JacocoMerge",
            "member": "Method org.gradle.testing.jacoco.tasks.JacocoMerge.executionData(java.lang.Object[])",
            "acceptation": "Removing deprecated class in Gradle 8.0",
            "changes": [
                "Method has been removed"
            ]
        },
        {
            "type": "org.gradle.testing.jacoco.tasks.JacocoMerge",
            "member": "Method org.gradle.testing.jacoco.tasks.JacocoMerge.executionData(org.gradle.api.Task[])",
            "acceptation": "Removing deprecated class in Gradle 8.0",
            "changes": [
                "Method has been removed"
            ]
        },
        {
            "type": "org.gradle.testing.jacoco.tasks.JacocoMerge",
            "member": "Method org.gradle.testing.jacoco.tasks.JacocoMerge.executionData(org.gradle.api.tasks.TaskCollection)",
            "acceptation": "Removing deprecated class in Gradle 8.0",
            "changes": [
                "Method has been removed"
            ]
        },
        {
            "type": "org.gradle.testing.jacoco.tasks.JacocoMerge",
            "member": "Method org.gradle.testing.jacoco.tasks.JacocoMerge.getAntBuilder()",
            "acceptation": "Removing deprecated class in Gradle 8.0",
            "changes": [
                "Method has been removed"
            ]
        },
        {
            "type": "org.gradle.testing.jacoco.tasks.JacocoMerge",
            "member": "Method org.gradle.testing.jacoco.tasks.JacocoMerge.getDestinationFile()",
            "acceptation": "Removing deprecated class in Gradle 8.0",
            "changes": [
                "Method has been removed"
            ]
        },
        {
            "type": "org.gradle.testing.jacoco.tasks.JacocoMerge",
            "member": "Method org.gradle.testing.jacoco.tasks.JacocoMerge.getExecutionData()",
            "acceptation": "Removing deprecated class in Gradle 8.0",
            "changes": [
                "Method has been removed"
            ]
        },
        {
            "type": "org.gradle.testing.jacoco.tasks.JacocoMerge",
            "member": "Method org.gradle.testing.jacoco.tasks.JacocoMerge.merge()",
            "acceptation": "Removing deprecated class in Gradle 8.0",
            "changes": [
                "Method has been removed"
            ]
        },
        {
            "type": "org.gradle.testing.jacoco.tasks.JacocoMerge",
            "member": "Method org.gradle.testing.jacoco.tasks.JacocoMerge.setDestinationFile(java.io.File)",
            "acceptation": "Removing deprecated class in Gradle 8.0",
            "changes": [
                "Method has been removed"
            ]
        },
        {
            "type": "org.gradle.testing.jacoco.tasks.JacocoMerge",
            "member": "Method org.gradle.testing.jacoco.tasks.JacocoMerge.setDestinationFile(org.gradle.api.provider.Provider)",
            "acceptation": "Removing deprecated class in Gradle 8.0",
            "changes": [
                "Method has been removed"
            ]
        },
        {
            "type": "org.gradle.testing.jacoco.tasks.JacocoMerge",
            "member": "Method org.gradle.testing.jacoco.tasks.JacocoMerge.setExecutionData(org.gradle.api.file.FileCollection)",
            "acceptation": "Removing deprecated class in Gradle 8.0",
            "changes": [
                "Method has been removed"
            ]
        },
        {
            "type": "org.gradle.testing.jacoco.tasks.JacocoMerge",
            "member": "Constructor org.gradle.testing.jacoco.tasks.JacocoMerge()",
            "acceptation": "Removing deprecated class in Gradle 8.0",
            "changes": [
                "Constructor has been removed"
            ]
        },
        {
            "type": "org.gradle.api.artifacts.transform.ArtifactTransformException",
            "member": "Class org.gradle.api.artifacts.transform.ArtifactTransformException",
            "acceptation": "Legacy ArtifactTransform API has been removed",
            "changes": [
                "Class has been removed"
            ]
        },
        {
            "type": "org.gradle.api.artifacts.transform.ArtifactTransformException",
            "member": "Constructor org.gradle.api.artifacts.transform.ArtifactTransformException(java.io.File,org.gradle.api.attributes.AttributeContainer,java.lang.Throwable)",
            "acceptation": "Legacy ArtifactTransform API has been removed",
            "changes": [
                "Constructor has been removed"
            ]
        },
        {
            "type": "org.gradle.api.artifacts.transform.ArtifactTransformException",
            "member": "Constructor org.gradle.api.artifacts.transform.ArtifactTransformException(java.io.File,org.gradle.api.attributes.AttributeContainer,java.lang.Class,java.lang.Throwable)",
            "acceptation": "Legacy ArtifactTransform API has been removed",
            "changes": [
                "Constructor has been removed"
            ]
        },
        {
            "type": "org.gradle.api.artifacts.transform.ArtifactTransformException",
            "member": "Constructor org.gradle.api.artifacts.transform.ArtifactTransformException(org.gradle.api.artifacts.component.ComponentArtifactIdentifier,org.gradle.api.attributes.AttributeContainer,java.lang.Throwable)",
            "acceptation": "Legacy ArtifactTransform API has been removed",
            "changes": [
                "Constructor has been removed"
            ]
        },
        {
            "type": "org.gradle.api.artifacts.transform.VariantTransform",
            "member": "Class org.gradle.api.artifacts.transform.VariantTransform",
            "acceptation": "Legacy ArtifactTransform API has been removed",
            "changes": [
                "Class has been removed"
            ]
        },
        {
            "type": "org.gradle.api.artifacts.transform.VariantTransform",
            "member": "Method org.gradle.api.artifacts.transform.VariantTransform.artifactTransform(java.lang.Class)",
            "acceptation": "Legacy ArtifactTransform API has been removed",
            "changes": [
                "Method has been removed"
            ]
        },
        {
            "type": "org.gradle.api.artifacts.transform.VariantTransform",
            "member": "Method org.gradle.api.artifacts.transform.VariantTransform.getFrom()",
            "acceptation": "Legacy ArtifactTransform API has been removed",
            "changes": [
                "Method has been removed"
            ]
        },
        {
            "type": "org.gradle.api.artifacts.transform.VariantTransform",
            "member": "Method org.gradle.api.artifacts.transform.VariantTransform.getTo()",
            "acceptation": "Legacy ArtifactTransform API has been removed",
            "changes": [
                "Method has been removed"
            ]
        },
        {
            "type": "org.gradle.api.artifacts.transform.VariantTransform",
            "member": "Method org.gradle.api.artifacts.transform.VariantTransform.artifactTransform(java.lang.Class,org.gradle.api.Action)",
            "acceptation": "Legacy ArtifactTransform API has been removed",
            "changes": [
                "Method has been removed"
            ]
        },
        {
            "type": "org.gradle.api.artifacts.dsl.DependencyHandler",
            "member": "Method org.gradle.api.artifacts.dsl.DependencyHandler.registerTransform(org.gradle.api.Action)",
            "acceptation": "Legacy ArtifactTransform API has been removed",
            "changes": [
                "Method has been removed"
            ]
        },
        {
            "type": "org.gradle.api.artifacts.transform.ArtifactTransform",
            "member": "Class org.gradle.api.artifacts.transform.ArtifactTransform",
            "acceptation": "Legacy ArtifactTransform API has been removed",
            "changes": [
                "Class has been removed"
            ]
        },
        {
            "type": "org.gradle.api.artifacts.transform.ArtifactTransform",
            "member": "Method org.gradle.api.artifacts.transform.ArtifactTransform.getOutputDirectory()",
            "acceptation": "Legacy ArtifactTransform API has been removed",
            "changes": [
                "Method has been removed"
            ]
        },
        {
            "type": "org.gradle.api.artifacts.transform.ArtifactTransform",
            "member": "Method org.gradle.api.artifacts.transform.ArtifactTransform.setOutputDirectory(java.io.File)",
            "acceptation": "Legacy ArtifactTransform API has been removed",
            "changes": [
                "Method has been removed"
            ]
        },
        {
            "type": "org.gradle.api.artifacts.transform.ArtifactTransform",
            "member": "Method org.gradle.api.artifacts.transform.ArtifactTransform.transform(java.io.File)",
            "acceptation": "Legacy ArtifactTransform API has been removed",
            "changes": [
                "Method has been removed"
            ]
        },
        {
            "type": "org.gradle.api.artifacts.transform.ArtifactTransform",
            "member": "Constructor org.gradle.api.artifacts.transform.ArtifactTransform()",
            "acceptation": "Legacy ArtifactTransform API has been removed",
            "changes": [
                "Constructor has been removed"
            ]
        },
        {
            "type": "org.gradle.kotlin.dsl.DependencyHandlerScope",
            "member": "Class org.gradle.kotlin.dsl.DependencyHandlerScope",
            "acceptation": "Legacy ArtifactTransform API has been removed",
            "changes": [
                "org.gradle.kotlin.dsl.support.delegates.DependencyHandlerDelegate.registerTransform(org.gradle.api.Action)"
            ]
        },
        {
            "type": "org.gradle.api.plugins.JavaApplication",
            "member": "Method org.gradle.api.plugins.JavaApplication.getMainClassName()",
            "acceptation": "Removing deprecated method in Gradle 8.0",
            "changes": [
                "Method has been removed"
            ]
        },
        {
            "type": "org.gradle.api.plugins.JavaApplication",
            "member": "Method org.gradle.api.plugins.JavaApplication.setMainClassName(java.lang.String)",
            "acceptation": "Removing deprecated method in Gradle 8.0",
            "changes": [
                "Method has been removed"
            ]
        },
        {
            "type": "org.gradle.testing.jacoco.plugins.JacocoPluginExtension",
            "member": "Field project",
            "acceptation": "Removing deprecated field in Gradle 8.0",
            "changes": [
                "Field has been removed"
            ]
        },
        {
            "type": "org.gradle.testing.jacoco.plugins.JacocoPluginExtension",
            "member": "Method org.gradle.testing.jacoco.plugins.JacocoPluginExtension.getReportsDir()",
            "acceptation": "Removing deprecated method in Gradle 8.0",
            "changes": [
                "Method has been removed"
            ]
        },
        {
            "type": "org.gradle.testing.jacoco.plugins.JacocoPluginExtension",
            "member": "Method org.gradle.testing.jacoco.plugins.JacocoPluginExtension.setReportsDir(org.gradle.api.provider.Provider)",
            "acceptation": "Removing deprecated method in Gradle 8.0",
            "changes": [
                "Method has been removed"
            ]
        },
        {
            "type": "org.gradle.testing.jacoco.plugins.JacocoPluginExtension",
            "member": "Method org.gradle.testing.jacoco.plugins.JacocoPluginExtension.setReportsDir(java.io.File)",
            "acceptation": "Removing deprecated method in Gradle 8.0",
            "changes": [
                "Method has been removed"
            ]
        },

        {
            "type": "org.gradle.api.tasks.diagnostics.DependencyInsightReportTask",
            "member": "Method org.gradle.api.tasks.diagnostics.DependencyInsightReportTask.setLegacyShowSinglePathToDependency(boolean)",
            "acceptation": "Deprecated method removed in Gradle 8.0",
            "changes": [
                "Method has been removed"
            ]
        },
        {
            "type": "org.gradle.api.tasks.javadoc.Groovydoc",
            "member": "Method org.gradle.api.tasks.javadoc.Groovydoc.isIncludePrivate()",
            "acceptation": "Deprecated method removed in Gradle 8.0",
            "changes": [
                "Method has been removed"
            ]
        },
        {
            "type": "org.gradle.api.tasks.javadoc.Groovydoc",
            "member": "Method org.gradle.api.tasks.javadoc.Groovydoc.setIncludePrivate(boolean)",
            "acceptation": "Deprecated method removed in Gradle 8.0",
            "changes": [
                "Method has been removed"
            ]
        },
        {
<<<<<<< HEAD
            "type": "org.gradle.api.artifacts.VersionCatalog",
            "member": "Method org.gradle.api.artifacts.VersionCatalog.findDependency(java.lang.String)",
=======
            "type": "org.gradle.api.tasks.testing.TestReport",
            "member": "Method org.gradle.api.tasks.testing.TestReport.getDestinationDir()",
>>>>>>> 7f868692
            "acceptation": "Removing deprecated method in Gradle 8.0",
            "changes": [
                "Method has been removed"
            ]
        },
        {
<<<<<<< HEAD
            "type": "org.gradle.api.artifacts.VersionCatalog",
            "member": "Method org.gradle.api.artifacts.VersionCatalog.getDependencyAliases()",
=======
            "type": "org.gradle.api.tasks.testing.TestReport",
            "member": "Method org.gradle.api.tasks.testing.TestReport.getTestResultDirs()",
>>>>>>> 7f868692
            "acceptation": "Removing deprecated method in Gradle 8.0",
            "changes": [
                "Method has been removed"
            ]
        },
        {
<<<<<<< HEAD
            "type": "org.gradle.api.initialization.dsl.VersionCatalogBuilder",
            "member": "Method org.gradle.api.initialization.dsl.VersionCatalogBuilder.alias(java.lang.String)",
=======
            "type": "org.gradle.api.tasks.testing.TestReport",
            "member": "Method org.gradle.api.tasks.testing.TestReport.reportOn(java.lang.Object[])",
>>>>>>> 7f868692
            "acceptation": "Removing deprecated method in Gradle 8.0",
            "changes": [
                "Method has been removed"
            ]
<<<<<<< HEAD
=======
        },
        {
            "type": "org.gradle.api.tasks.testing.TestReport",
            "member": "Method org.gradle.api.tasks.testing.TestReport.setDestinationDir(java.io.File)",
            "acceptation": "Removing deprecated method in Gradle 8.0",
            "changes": [
                "Method has been removed"
            ]
        },
        {
            "type": "org.gradle.api.tasks.testing.TestReport",
            "member": "Method org.gradle.api.tasks.testing.TestReport.setTestResultDirs(java.lang.Iterable)",
            "acceptation": "Removing deprecated method in Gradle 8.0",
            "changes": [
                "Method has been removed"
            ]
        },
        {
            "type": "org.gradle.api.tasks.incremental.IncrementalTaskInputs",
            "member": "Class org.gradle.api.tasks.incremental.IncrementalTaskInputs",
            "acceptation": "Removed with 8.0",
            "changes": [
                "Class has been removed"
            ]
        },
        {
            "type": "org.gradle.api.tasks.incremental.IncrementalTaskInputs",
            "member": "Method org.gradle.api.tasks.incremental.IncrementalTaskInputs.isIncremental()",
            "acceptation": "Removed IncrementalTaskInputs with 8.0",
            "changes": [
                "Method has been removed"
            ]
        },
        {
            "type": "org.gradle.api.tasks.incremental.IncrementalTaskInputs",
            "member": "Method org.gradle.api.tasks.incremental.IncrementalTaskInputs.outOfDate(org.gradle.api.Action)",
            "acceptation": "Removed IncrementalTaskInputs with 8.0",
            "changes": [
                "Method has been removed"
            ]
        },
        {
            "type": "org.gradle.api.tasks.incremental.IncrementalTaskInputs",
            "member": "Method org.gradle.api.tasks.incremental.IncrementalTaskInputs.removed(org.gradle.api.Action)",
            "acceptation": "Removed IncrementalTaskInputs with 8.0",
            "changes": [
                "Method has been removed"
            ]
>>>>>>> 7f868692
        }
    ]
}<|MERGE_RESOLUTION|>--- conflicted
+++ resolved
@@ -538,45 +538,28 @@
             ]
         },
         {
-<<<<<<< HEAD
-            "type": "org.gradle.api.artifacts.VersionCatalog",
-            "member": "Method org.gradle.api.artifacts.VersionCatalog.findDependency(java.lang.String)",
-=======
             "type": "org.gradle.api.tasks.testing.TestReport",
             "member": "Method org.gradle.api.tasks.testing.TestReport.getDestinationDir()",
->>>>>>> 7f868692
-            "acceptation": "Removing deprecated method in Gradle 8.0",
-            "changes": [
-                "Method has been removed"
-            ]
-        },
-        {
-<<<<<<< HEAD
-            "type": "org.gradle.api.artifacts.VersionCatalog",
-            "member": "Method org.gradle.api.artifacts.VersionCatalog.getDependencyAliases()",
-=======
+            "acceptation": "Removing deprecated method in Gradle 8.0",
+            "changes": [
+                "Method has been removed"
+            ]
+        },
+        {
             "type": "org.gradle.api.tasks.testing.TestReport",
             "member": "Method org.gradle.api.tasks.testing.TestReport.getTestResultDirs()",
->>>>>>> 7f868692
-            "acceptation": "Removing deprecated method in Gradle 8.0",
-            "changes": [
-                "Method has been removed"
-            ]
-        },
-        {
-<<<<<<< HEAD
-            "type": "org.gradle.api.initialization.dsl.VersionCatalogBuilder",
-            "member": "Method org.gradle.api.initialization.dsl.VersionCatalogBuilder.alias(java.lang.String)",
-=======
+            "acceptation": "Removing deprecated method in Gradle 8.0",
+            "changes": [
+                "Method has been removed"
+            ]
+        },
+        {
             "type": "org.gradle.api.tasks.testing.TestReport",
             "member": "Method org.gradle.api.tasks.testing.TestReport.reportOn(java.lang.Object[])",
->>>>>>> 7f868692
-            "acceptation": "Removing deprecated method in Gradle 8.0",
-            "changes": [
-                "Method has been removed"
-            ]
-<<<<<<< HEAD
-=======
+            "acceptation": "Removing deprecated method in Gradle 8.0",
+            "changes": [
+                "Method has been removed"
+            ]
         },
         {
             "type": "org.gradle.api.tasks.testing.TestReport",
@@ -625,7 +608,30 @@
             "changes": [
                 "Method has been removed"
             ]
->>>>>>> 7f868692
+        },
+        {
+            "type": "org.gradle.api.artifacts.VersionCatalog",
+            "member": "Method org.gradle.api.artifacts.VersionCatalog.findDependency(java.lang.String)",
+            "acceptation": "Removing deprecated method in Gradle 8.0",
+            "changes": [
+                "Method has been removed"
+            ]
+        },
+        {
+            "type": "org.gradle.api.artifacts.VersionCatalog",
+            "member": "Method org.gradle.api.artifacts.VersionCatalog.getDependencyAliases()",
+            "acceptation": "Removing deprecated method in Gradle 8.0",
+            "changes": [
+                "Method has been removed"
+            ]
+        },
+        {
+            "type": "org.gradle.api.initialization.dsl.VersionCatalogBuilder",
+            "member": "Method org.gradle.api.initialization.dsl.VersionCatalogBuilder.alias(java.lang.String)",
+            "acceptation": "Removing deprecated method in Gradle 8.0",
+            "changes": [
+                "Method has been removed"
+            ]
         }
     ]
 }