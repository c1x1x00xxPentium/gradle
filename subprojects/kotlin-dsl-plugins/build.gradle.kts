plugins {
    id("gradlebuild.portalplugin.kotlin")
    id("gradlebuild.kotlin-dsl-plugin-extensions")
}

description = "Kotlin DSL Gradle Plugins deployed to the Plugin Portal"

group = "org.gradle.kotlin"
<<<<<<< HEAD
version = "4.0.3"
=======
version = "4.0.7"
>>>>>>> 22ef619b

base.archivesName = "plugins"

dependencies {
    compileOnly(project(":base-services"))
    compileOnly(project(":logging"))
    compileOnly(project(":core-api"))
    compileOnly(project(":model-core"))
    compileOnly(project(":core"))
    compileOnly(project(":language-jvm"))
    compileOnly(project(":language-java"))
    compileOnly(project(":platform-jvm"))
    compileOnly(project(":plugin-development"))
    compileOnly(project(":kotlin-dsl"))

    compileOnly(libs.slf4jApi)
    compileOnly(libs.inject)

    implementation(libs.futureKotlin("stdlib-jdk8"))
    implementation(libs.futureKotlin("gradle-plugin"))
    implementation(libs.futureKotlin("sam-with-receiver"))
    implementation(libs.futureKotlin("assignment"))

    testImplementation(projects.logging)

    integTestImplementation(project(":base-services"))
    integTestImplementation(project(":logging"))
    integTestImplementation(project(":core-api"))
    integTestImplementation(project(":model-core"))
    integTestImplementation(project(":core"))
    integTestImplementation(project(":plugins"))

    integTestImplementation(project(":platform-jvm"))
    integTestImplementation(project(":kotlin-dsl"))
    integTestImplementation(project(":internal-testing"))
    integTestImplementation(testFixtures(project(":kotlin-dsl")))

    integTestImplementation(libs.futureKotlin("compiler-embeddable"))

    integTestImplementation(libs.slf4jApi)
    integTestImplementation(libs.mockitoKotlin)

    integTestDistributionRuntimeOnly(project(":distributions-basics")) {
        because("KotlinDslPluginTest tests against TestKit")
    }
    integTestLocalRepository(project)
}

packageCycles {
    excludePatterns.add("org/gradle/kotlin/dsl/plugins/base/**")
    excludePatterns.add("org/gradle/kotlin/dsl/plugins/precompiled/**")
}

testFilesCleanup.reportOnly = true

pluginPublish {
    bundledGradlePlugin(
        name = "embeddedKotlin",
        shortDescription = "Embedded Kotlin Gradle Plugin",
        pluginId = "org.gradle.kotlin.embedded-kotlin",
        pluginClass = "org.gradle.kotlin.dsl.plugins.embedded.EmbeddedKotlinPlugin"
    )

    bundledGradlePlugin(
        name = "kotlinDsl",
        shortDescription = "Gradle Kotlin DSL Plugin",
        pluginId = "org.gradle.kotlin.kotlin-dsl",
        pluginClass = "org.gradle.kotlin.dsl.plugins.dsl.KotlinDslPlugin"
    )

    bundledGradlePlugin(
        name = "kotlinDslBase",
        shortDescription = "Gradle Kotlin DSL Base Plugin",
        pluginId = "org.gradle.kotlin.kotlin-dsl.base",
        pluginClass = "org.gradle.kotlin.dsl.plugins.base.KotlinDslBasePlugin"
    )

    bundledGradlePlugin(
        name = "kotlinDslCompilerSettings",
        shortDescription = "Gradle Kotlin DSL Compiler Settings",
        pluginId = "org.gradle.kotlin.kotlin-dsl.compiler-settings",
        pluginClass = "org.gradle.kotlin.dsl.plugins.dsl.KotlinDslCompilerPlugins"
    )

    bundledGradlePlugin(
        name = "kotlinDslPrecompiledScriptPlugins",
        shortDescription = "Gradle Kotlin DSL Precompiled Script Plugins",
        pluginId = "org.gradle.kotlin.kotlin-dsl.precompiled-script-plugins",
        pluginClass = "org.gradle.kotlin.dsl.plugins.precompiled.PrecompiledScriptPlugins"
    )
}

// Remove as part of fixing https://github.com/gradle/configuration-cache/issues/585
tasks.configCacheIntegTest {
    systemProperties["org.gradle.configuration-cache.internal.test-disable-load-after-store"] = "true"
}<|MERGE_RESOLUTION|>--- conflicted
+++ resolved
@@ -6,11 +6,7 @@
 description = "Kotlin DSL Gradle Plugins deployed to the Plugin Portal"
 
 group = "org.gradle.kotlin"
-<<<<<<< HEAD
-version = "4.0.3"
-=======
 version = "4.0.7"
->>>>>>> 22ef619b
 
 base.archivesName = "plugins"
 
