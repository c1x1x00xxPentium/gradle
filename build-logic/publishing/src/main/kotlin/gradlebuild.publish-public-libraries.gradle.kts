--- conflicted
+++ resolved
@@ -199,17 +199,10 @@
     // For local consumption by tests
     configurations.create("localLibsRepositoryElements") {
         attributes {
-<<<<<<< HEAD
-            attribute(Usage.USAGE_ATTRIBUTE, project.objects.named(Usage::class.java, Usage.JAVA_RUNTIME))
-            attribute(Category.CATEGORY_ATTRIBUTE, project.objects.named(Category::class.java, Category.LIBRARY))
-            attribute(LibraryElements.LIBRARY_ELEMENTS_ATTRIBUTE, project.objects.named(LibraryElements::class.java, "gradle-local-repository"))
-            attribute(Bundling.BUNDLING_ATTRIBUTE, project.objects.named(Bundling::class.java, Bundling.EMBEDDED))
-=======
             attribute(Usage.USAGE_ATTRIBUTE, project.objects.named<Usage>(Usage.JAVA_RUNTIME))
             attribute(Category.CATEGORY_ATTRIBUTE, project.objects.named<Category>(Category.LIBRARY))
             attribute(LibraryElements.LIBRARY_ELEMENTS_ATTRIBUTE, project.objects.named<LibraryElements>("gradle-local-repository"))
             attribute(Bundling.BUNDLING_ATTRIBUTE, project.objects.named<Bundling>(Bundling.EMBEDDED))
->>>>>>> 73214879
         }
         isCanBeResolved = false
         isCanBeConsumed = true
